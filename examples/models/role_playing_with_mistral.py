--- conflicted
+++ resolved
@@ -46,10 +46,6 @@
         *SearchToolkit().get_tools(),
     ]
     assistant_model_config = MistralConfig(
-<<<<<<< HEAD
-        tools=tools_list,
-=======
->>>>>>> e01356a7
         temperature=0.2,
     )
 
