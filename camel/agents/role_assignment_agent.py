--- conflicted
+++ resolved
@@ -227,14 +227,8 @@
         # If the graph is not a DAG, there exists a cycle
         if sum(len(sublist) for sublist in parallel_subtask_pipelines) != len(
                 oriented_graph):
-<<<<<<< HEAD
             raise RuntimeError("There exists a cycle in the graph. "
                                "Can't determine an order.")
-=======
-            return ("There exists a cycle in the graph. "
-                    "Can't determine an order.")
-        self.draw_graph(oriented_graph)
->>>>>>> dc71368a
 
         return parallel_subtask_pipelines
 
