# =========== Copyright 2023 @ CAMEL-AI.org. All Rights Reserved. ===========
# Licensed under the Apache License, Version 2.0 (the “License”);
# you may not use this file except in compliance with the License.
# You may obtain a copy of the License at
#
#     http://www.apache.org/licenses/LICENSE-2.0
#
# Unless required by applicable law or agreed to in writing, software
# distributed under the License is distributed on an “AS IS” BASIS,
# WITHOUT WARRANTIES OR CONDITIONS OF ANY KIND, either express or implied.
# See the License for the specific language governing permissions and
# limitations under the License.
# =========== Copyright 2023 @ CAMEL-AI.org. All Rights Reserved. ===========
import json
from collections import defaultdict
from dataclasses import dataclass
from typing import Any, Callable, Dict, List, Optional, Tuple

from openai import Stream

from camel.agents import BaseAgent
from camel.configs import BaseConfig, ChatGPTConfig
from camel.functions import OpenAIFunction
from camel.messages import BaseMessage, FunctionCallingMessage, OpenAIMessage
from camel.models import BaseModelBackend, ModelFactory
from camel.responses import ChatAgentResponse
<<<<<<< HEAD
from camel.terminators import ResponseTerminator, TokenLimitTerminator
from camel.typing import ModelType, RoleType
=======
from camel.terminators import ResponseTerminator
from camel.types import (
    ChatCompletion,
    ChatCompletionChunk,
    ModelType,
    OpenAIBackendRole,
    RoleType,
)
>>>>>>> a8639ac9
from camel.utils import get_model_encoding, openai_api_key_required


@dataclass(frozen=True)
class ChatRecord:
    r"""Historical records of who made what message.

    Attributes:
        role_at_backend (str): Role of the message that mirrors OpenAI
            message role that may be `system` or `user` or `assistant`.
        message (BaseMessage): Message payload.
    """
    role_at_backend: str
    message: BaseMessage

    def to_openai_message(self):
        r"""Converts the payload message to OpenAI-compatible format.

        Returns:
            OpenAIMessage: OpenAI-compatible message
        """
        return self.message.to_openai_message(self.role_at_backend)


@dataclass(frozen=True)
class FunctionCallingRecord:
    r"""Historical records of functions called in the conversation.

    Attributes:
        func_name (str): The name of the function being called.
        args (Dict[str, Any]): The dictionary of arguments passed to
            the function.
        result (Any): The execution result of calling this function.
    """
    func_name: str
    args: Dict[str, Any]
    result: Any

    def __str__(self) -> str:
        r"""Overridden version of the string function.

        Returns:
            str: Modified string to represent the function calling.
        """

        return (f"Function Execution: {self.func_name}\n"
                f"\tArgs: {self.args}\n"
                f"\tResult: {self.result}")


class ChatAgent(BaseAgent):
    r"""Class for managing conversations of CAMEL Chat Agents.

    Args:
        system_message (BaseMessage): The system message for the chat agent.
        model (ModelType, optional): The LLM model to use for generating
            responses. (default :obj:`ModelType.GPT_3_5_TURBO`)
        model_config (Any, optional): Configuration options for the LLM model.
            (default: :obj:`None`)
        message_window_size (int, optional): The maximum number of previous
            messages to include in the context window. If `None`, no windowing
            is performed. (default: :obj:`None`)
        output_language (str, optional): The language to be output by the
            agent. (default: :obj:`None`)
        function_list (List[OpenAIFunction], optional): List of available
            :obj:`OpenAIFunction`. (default: :obj:`None`)
        response_terminators (List[ResponseTerminator], optional): List of
            :obj:`ResponseTerminator` bind to one chat agent.
            (default: :obj:`None`)
    """

    def __init__(
        self,
        system_message: BaseMessage,
        model: Optional[ModelType] = None,
        model_config: Optional[BaseConfig] = None,
        message_window_size: Optional[int] = None,
        output_language: Optional[str] = None,
        function_list: Optional[List[OpenAIFunction]] = None,
        response_terminators: Optional[List[ResponseTerminator]] = None,
    ) -> None:

        self.orig_sys_message: BaseMessage = system_message
        self.system_message = system_message
        self.role_name: str = system_message.role_name
        self.role_type: RoleType = system_message.role_type
        self.output_language: Optional[str] = output_language
        if self.output_language is not None:
            self.set_output_language(self.output_language)

        self.model: ModelType = (model if model is not None else
                                 ModelType.GPT_3_5_TURBO)
        self.message_window_size: Optional[int] = message_window_size

        self.func_dict: Dict[str, Callable] = {}
        if function_list is not None:
            for func in function_list:
                self.func_dict[func.name] = func.func
        self.model_config = model_config or ChatGPTConfig()

        self.model_backend: BaseModelBackend = ModelFactory.create(
            self.model, self.model_config.__dict__)
        self.model_token_limit: int = self.model_backend.token_limit

        self.terminated: bool = False
        self.token_limit_terminator = TokenLimitTerminator(
            self.model_token_limit)
        self.response_terminators = response_terminators or []
        self.stored_messages: List[ChatRecord]
        self.init_messages()

    def reset(self):
        r"""Resets the :obj:`ChatAgent` to its initial state and returns the
        stored messages.

        Returns:
            List[BaseMessage]: The stored messages.
        """
        self.terminated = False
        self.init_messages()
        self.token_limit_terminator.reset()
        for terminator in self.response_terminators:
            terminator.reset()

    @property
    def system_message(self) -> BaseMessage:
        r"""The getter method for the property :obj:`system_message`.

        Returns:
            BaseMessage: The system message of this agent.
        """
        return self._system_message

    @system_message.setter
    def system_message(self, message: BaseMessage):
        r"""The setter method for the property :obj:`system_message`.

        Args:
            message (BaseMessage): The message to be set as the
                new system message of this agent.
        """
        self._system_message = message

    def is_function_calling_enabled(self) -> bool:
        r"""Whether OpenAI function calling is enabled for this agent.

        Returns:
            bool: Whether OpenAI function calling is enabled for this
                agent, determined by whether the dictionary of functions
                is empty.
        """
        return len(self.func_dict) > 0

    def set_output_language(self, output_language: str) -> BaseMessage:
        r"""Sets the output language for the system message. This method
        updates the output language for the system message. The output
        language determines the language in which the output text should be
        generated.

        Args:
            output_language (str): The desired output language.

        Returns:
            BaseMessage: The updated system message object.
        """
        self.output_language = output_language
        content = (self.orig_sys_message.content +
                   ("\nRegardless of the input language, "
                    f"you must output text in {output_language}."))
        self.system_message = self.system_message.create_new_instance(content)
        return self.system_message

    def get_info(self, id: Optional[str], usage: Optional[Dict[str, int]],
                 termination_reasons: List[str], num_tokens: int,
                 called_funcs: List[FunctionCallingRecord]) -> Dict[str, Any]:
        r"""Returns a dictionary containing information about the chat session.

        Args:
            id (str, optional): The ID of the chat session.
            usage (Dict[str, int], optional): Information about the usage of
                the LLM model.
            termination_reasons (List[str]): The reasons for the termination
                of the chat session.
            num_tokens (int): The number of tokens used in the chat session.
            called_funcs (List[FunctionCallingRecord]): The list of function
                calling records, containing the information of called
                functions.

        Returns:
            Dict[str, Any]: The chat session information.
        """
        return {
            "id": id,
            "usage": usage,
            "termination_reasons": termination_reasons,
            "num_tokens": num_tokens,
            "called_functions": called_funcs,
        }

    def init_messages(self) -> None:
        r"""Initializes the stored messages list with the initial system
        message.
        """
        self.stored_messages = [ChatRecord('system', self.system_message)]

    def update_messages(self, role: str,
                        message: BaseMessage) -> List[ChatRecord]:
        r"""Updates the stored messages list with a new message.

        Args:
            role (str): Role of the message at the backend.
            message (BaseMessage): The new message to add to the stored
                messages.

        Returns:
            List[BaseMessage]: The updated stored messages.
        """
        if role not in {'system', 'user', 'assistant', 'function'}:
            raise ValueError(f"Unsupported role {role}")
        self.stored_messages.append(ChatRecord(role, message))
        return self.stored_messages

    def submit_message(self, message: BaseMessage) -> None:
        r"""Submits the externally provided message as if it were an answer of
        the chat LLM from the backend. Currently, the choice of the critic is
        submitted with this method.

        Args:
            message (BaseMessage): An external message to be added as an
                assistant response.
        """
        self.stored_messages.append(ChatRecord('assistant', message))

    @openai_api_key_required
    def step(
        self,
        input_message: BaseMessage,
    ) -> ChatAgentResponse:
        r"""Performs a single step in the chat session by generating a response
        to the input message.

        Args:
            input_message (BaseMessage): The input message to the agent.
            Its `role` field that specifies the role at backend may be either
            `user` or `assistant` but it will be set to `user` anyway since
            for the self agent any incoming message is external.

        Returns:
            ChatAgentResponse: A struct containing the output messages,
                a boolean indicating whether the chat session has terminated,
                and information about the chat session.
        """
        messages = self.update_messages('user', input_message)

        output_messages: List[BaseMessage]
        info: Dict[str, Any]
        called_funcs: List[FunctionCallingRecord] = []
        while True:
            # Format messages and get the token number
            openai_messages: Optional[List[OpenAIMessage]]
            num_tokens: int
            openai_messages, num_tokens = self.preprocess_messages(messages)

            # Terminate when number of tokens exceeds the limit
            self.terminated, termination_reason = \
                self.token_limit_terminator.is_terminated(num_tokens)
            if self.terminated and termination_reason is not None:
                return self.step_token_exceed(num_tokens, called_funcs,
                                              termination_reason)

<<<<<<< HEAD
            # Obtain LLM's response and validate it
=======
            # Obtain the model's response
>>>>>>> a8639ac9
            response = self.model_backend.run(openai_messages)

            if isinstance(response, ChatCompletion):
                output_messages, finish_reasons, usage_dict, response_id = (
                    self.handle_batch_response(response))
            else:
                output_messages, finish_reasons, usage_dict, response_id = (
                    self.handle_stream_response(response, num_tokens))

<<<<<<< HEAD
            if self.is_function_calling_enabled(
            ) and finish_reasons[0] == 'function_call':
=======
            if (self.is_function_calling_enabled()
                    and finish_reasons[0] == 'function_call'
                    and isinstance(response, ChatCompletion)):
>>>>>>> a8639ac9
                # Do function calling
                func_assistant_msg, func_result_msg, func_record = (
                    self.step_function_call(response))

                # Update the messages
                messages = self.update_messages('assistant',
                                                func_assistant_msg)
                messages = self.update_messages('function', func_result_msg)
                called_funcs.append(func_record)
            else:
                # Function calling disabled or chat stopped

                # Loop over responses terminators, get list of termination
                # tuples with whether the terminator terminates the agent
                # and termination reason
                termination = [
                    terminator.is_terminated(output_messages)
                    for terminator in self.response_terminators
                ]
                # Terminate the agent if any of the terminator terminates
                self.terminated, termination_reason = next(
                    ((terminated, termination_reason)
                     for terminated, termination_reason in termination
                     if terminated), (False, None))
                # For now only retain the first termination reason
                if self.terminated and termination_reason is not None:
                    finish_reasons = [termination_reason] * len(finish_reasons)

                info = self.get_info(
                    response_id,
                    usage_dict,
                    finish_reasons,
                    num_tokens,
                    called_funcs,
                )
                break

        return ChatAgentResponse(output_messages, self.terminated, info)

<<<<<<< HEAD
    def preprocess_messages(
            self,
            messages: List[ChatRecord]) -> Tuple[List[OpenAIMessage], int]:
        r"""Truncate the list of messages if message window is defined and
        the current length of message list is beyond the window size. Then
        convert the list of messages to OpenAI's input format and calculate
        the number of tokens.

        Args:
            messages (List[ChatRecord]): The list of structs containing
                information about previous chat messages.

        Returns:
            tuple: A tuple containing the truncated list of messages in
                OpenAI's input format and the number of tokens.
        """

        if (self.message_window_size
                is not None) and (len(messages) > self.message_window_size):
            messages = [ChatRecord('system', self.system_message)
                        ] + messages[-self.message_window_size:]

        openai_messages: List[OpenAIMessage]
        openai_messages = [record.to_openai_message() for record in messages]
        num_tokens = self.model_backend.count_tokens_from_messages(
            openai_messages)

        return openai_messages, num_tokens

    def validate_model_response(self, response: Any) -> None:
        r"""Validate the type of the response returned by the model.

        Args:
            response (Any): The response returned by the model.
        """
        if not self.model_backend.stream:
            if not isinstance(response, dict):
                raise RuntimeError("OpenAI returned unexpected batch struct")
        else:
            if not isinstance(response, GeneratorType):
                raise RuntimeError("OpenAI returned unexpected stream struct")

=======
>>>>>>> a8639ac9
    def handle_batch_response(
        self, response: ChatCompletion
    ) -> Tuple[List[BaseMessage], List[str], Dict[str, int], str]:
        r"""

        Args:
            response (dict): Model response.

        Returns:
            tuple: A tuple of list of output `ChatMessage`, list of
                finish reasons, usage dictionary, and response id.
        """
        output_messages: List[BaseMessage] = []
        for choice in response.choices:
            chat_message = BaseMessage(
                role_name=self.role_name,
                role_type=self.role_type,
                meta_dict=dict(),
                content=choice.message.content or "",
            )
            output_messages.append(chat_message)
        finish_reasons = [
            str(choice.finish_reason) for choice in response.choices
        ]
        usage = (response.usage.model_dump()
                 if response.usage is not None else {})
        return (
            output_messages,
            finish_reasons,
            usage,
            response.id,
        )

    def handle_stream_response(
        self,
        response: Stream[ChatCompletionChunk],
        prompt_tokens: int,
    ) -> Tuple[List[BaseMessage], List[str], Dict[str, int], str]:
        r"""

        Args:
            response (dict): Model response.
            prompt_tokens (int): Number of input prompt tokens.

        Returns:
            tuple: A tuple of list of output `ChatMessage`, list of
                finish reasons, usage dictionary, and response id.
        """
        content_dict: defaultdict = defaultdict(lambda: "")
        finish_reasons_dict: defaultdict = defaultdict(lambda: "")
        output_messages: List[BaseMessage] = []
        response_id: str = ""
        # All choices in one response share one role
        for chunk in response:
            response_id = chunk.id
            for choice in chunk.choices:
                index = choice.index
                delta = choice.delta
                if delta.content is not None:
                    # When response has not been stopped
                    # Notice that only the first chunk_dict has the "role"
                    content_dict[index] += delta.content
                else:
                    finish_reasons_dict[index] = choice.finish_reason
                    chat_message = BaseMessage(role_name=self.role_name,
                                               role_type=self.role_type,
                                               meta_dict=dict(),
                                               content=content_dict[index])
                    output_messages.append(chat_message)
        finish_reasons = [
            finish_reasons_dict[i] for i in range(len(finish_reasons_dict))
        ]
        usage_dict = self.get_usage_dict(output_messages, prompt_tokens)
        return output_messages, finish_reasons, usage_dict, response_id

    def step_token_exceed(self, num_tokens: int,
                          called_funcs: List[FunctionCallingRecord],
                          termination_reason: str) -> ChatAgentResponse:
        r"""Return trivial response containing number of tokens and information
        of called functions when the number of tokens exceeds.

        Args:
            num_tokens (int): Number of tokens in the messages.
            called_funcs (List[FunctionCallingRecord]): List of information
                objects of functions called in the current step.
            termination_reason (str): String of termination reason.

        Returns:
            ChatAgentResponse: The struct containing trivial outputs and
                information about token number and called functions.
        """

        output_messages: List[BaseMessage] = []

        info = self.get_info(
            None,
            None,
            [termination_reason],
            num_tokens,
            called_funcs,
        )

        return ChatAgentResponse(
            output_messages,
            self.terminated,
            info,
        )

    def step_function_call(
        self,
        response: ChatCompletion,
    ) -> Tuple[FunctionCallingMessage, FunctionCallingMessage,
               FunctionCallingRecord]:
        r"""Execute the function with arguments following the model's response.

        Args:
            response (Dict[str, Any]): The response obtained by calling the
                model.

        Returns:
            tuple: A tuple consisting of two obj:`FunctionCallingMessage`,
                one about the arguments and the other about the execution
                result, and a struct for logging information about this
                function call.
        """
        # Note that when function calling is enabled, `n` is set to 1.
        choice = response.choices[0]
        if choice.message.function_call is None:
            raise RuntimeError("Function call is None")
        func_name = choice.message.function_call.name
        func = self.func_dict[func_name]

        args_str: str = choice.message.function_call.arguments
        args = json.loads(args_str.replace("\'", "\""))

        # Pass the extracted arguments to the indicated function
        try:
            result = func(**args)
        except Exception:
            raise ValueError(
                f"Execution of function {func.__name__} failed with "
                f"arguments being {args}.")

        assist_msg = FunctionCallingMessage(
            role_name=self.role_name,
            role_type=self.role_type,
            meta_dict=None,
            content="",
            func_name=func_name,
            args=args,
        )
        func_msg = FunctionCallingMessage(
            role_name=self.role_name,
            role_type=self.role_type,
            meta_dict=None,
            content="",
            func_name=func_name,
            result=result,
        )

        # Record information about this function call
        func_record = FunctionCallingRecord(func_name, args, result)
        return assist_msg, func_msg, func_record

    def get_usage_dict(self, output_messages: List[BaseMessage],
                       prompt_tokens: int) -> Dict[str, int]:
        r"""Get usage dictionary when using the stream mode.

        Args:
            output_messages (list): List of output messages.
            prompt_tokens (int): Number of input prompt tokens.

        Returns:
            dict: Usage dictionary.
        """
        encoding = get_model_encoding(self.model.value_for_tiktoken)
        completion_tokens = 0
        for message in output_messages:
            completion_tokens += len(encoding.encode(message.content))
        usage_dict = dict(completion_tokens=completion_tokens,
                          prompt_tokens=prompt_tokens,
                          total_tokens=completion_tokens + prompt_tokens)
        return usage_dict

    def __repr__(self) -> str:
        r"""Returns a string representation of the :obj:`ChatAgent`.

        Returns:
            str: The string representation of the :obj:`ChatAgent`.
        """
        return f"ChatAgent({self.role_name}, {self.role_type}, {self.model})"<|MERGE_RESOLUTION|>--- conflicted
+++ resolved
@@ -21,13 +21,15 @@
 from camel.agents import BaseAgent
 from camel.configs import BaseConfig, ChatGPTConfig
 from camel.functions import OpenAIFunction
+from camel.memories import (
+    BaseMemory,
+    ChatHistoryMemory,
+    MemoryRecord,
+    ScoreBasedContextCreator,
+)
 from camel.messages import BaseMessage, FunctionCallingMessage, OpenAIMessage
 from camel.models import BaseModelBackend, ModelFactory
 from camel.responses import ChatAgentResponse
-<<<<<<< HEAD
-from camel.terminators import ResponseTerminator, TokenLimitTerminator
-from camel.typing import ModelType, RoleType
-=======
 from camel.terminators import ResponseTerminator
 from camel.types import (
     ChatCompletion,
@@ -36,29 +38,7 @@
     OpenAIBackendRole,
     RoleType,
 )
->>>>>>> a8639ac9
 from camel.utils import get_model_encoding, openai_api_key_required
-
-
-@dataclass(frozen=True)
-class ChatRecord:
-    r"""Historical records of who made what message.
-
-    Attributes:
-        role_at_backend (str): Role of the message that mirrors OpenAI
-            message role that may be `system` or `user` or `assistant`.
-        message (BaseMessage): Message payload.
-    """
-    role_at_backend: str
-    message: BaseMessage
-
-    def to_openai_message(self):
-        r"""Converts the payload message to OpenAI-compatible format.
-
-        Returns:
-            OpenAIMessage: OpenAI-compatible message
-        """
-        return self.message.to_openai_message(self.role_at_backend)
 
 
 @dataclass(frozen=True)
@@ -94,11 +74,18 @@
         system_message (BaseMessage): The system message for the chat agent.
         model (ModelType, optional): The LLM model to use for generating
             responses. (default :obj:`ModelType.GPT_3_5_TURBO`)
-        model_config (Any, optional): Configuration options for the LLM model.
+        model_config (BaseConfig, optional): Configuration options for the
+            LLM model. (default: :obj:`None`)
+        memory (BaseMemory, optional): The agent memory for managing chat
+            messages. If `None`, a :obj:`ChatHistoryMemory` will be used.
             (default: :obj:`None`)
         message_window_size (int, optional): The maximum number of previous
             messages to include in the context window. If `None`, no windowing
             is performed. (default: :obj:`None`)
+        token_limit (int, optional): The maxinum number of tokens in a context.
+            The context will be automatically pruned to fulfill the limitation.
+            If `None`, it will be set according to the backend model.
+            (default: :obj:`None`)
         output_language (str, optional): The language to be output by the
             agent. (default: :obj:`None`)
         function_list (List[OpenAIFunction], optional): List of available
@@ -113,7 +100,9 @@
         system_message: BaseMessage,
         model: Optional[ModelType] = None,
         model_config: Optional[BaseConfig] = None,
+        memory: Optional[BaseMemory] = None,
         message_window_size: Optional[int] = None,
+        token_limit: Optional[int] = None,
         output_language: Optional[str] = None,
         function_list: Optional[List[OpenAIFunction]] = None,
         response_terminators: Optional[List[ResponseTerminator]] = None,
@@ -129,7 +118,6 @@
 
         self.model: ModelType = (model if model is not None else
                                  ModelType.GPT_3_5_TURBO)
-        self.message_window_size: Optional[int] = message_window_size
 
         self.func_dict: Dict[str, Callable] = {}
         if function_list is not None:
@@ -139,13 +127,16 @@
 
         self.model_backend: BaseModelBackend = ModelFactory.create(
             self.model, self.model_config.__dict__)
-        self.model_token_limit: int = self.model_backend.token_limit
+        self.model_token_limit = token_limit or self.model_backend.token_limit
+        context_creator = ScoreBasedContextCreator(
+            self.model_backend.token_counter,
+            self.model_token_limit,
+        )
+        self.memory: BaseMemory = memory or ChatHistoryMemory(
+            context_creator, window_size=message_window_size)
 
         self.terminated: bool = False
-        self.token_limit_terminator = TokenLimitTerminator(
-            self.model_token_limit)
         self.response_terminators = response_terminators or []
-        self.stored_messages: List[ChatRecord]
         self.init_messages()
 
     def reset(self):
@@ -157,7 +148,6 @@
         """
         self.terminated = False
         self.init_messages()
-        self.token_limit_terminator.reset()
         for terminator in self.response_terminators:
             terminator.reset()
 
@@ -189,6 +179,17 @@
                 is empty.
         """
         return len(self.func_dict) > 0
+
+    def update_memory(self, message: BaseMessage,
+                      role: OpenAIBackendRole) -> None:
+        r"""Updates the agent memory with a new message.
+
+        Args:
+            message (BaseMessage): The new message to add to the stored
+                messages.
+            role (OpenAIBackendRole): The backend role type.
+        """
+        self.memory.write_record(MemoryRecord(message, role))
 
     def set_output_language(self, output_language: str) -> BaseMessage:
         r"""Sets the output language for the system message. This method
@@ -240,35 +241,21 @@
         r"""Initializes the stored messages list with the initial system
         message.
         """
-        self.stored_messages = [ChatRecord('system', self.system_message)]
-
-    def update_messages(self, role: str,
-                        message: BaseMessage) -> List[ChatRecord]:
-        r"""Updates the stored messages list with a new message.
-
-        Args:
-            role (str): Role of the message at the backend.
-            message (BaseMessage): The new message to add to the stored
-                messages.
-
-        Returns:
-            List[BaseMessage]: The updated stored messages.
-        """
-        if role not in {'system', 'user', 'assistant', 'function'}:
-            raise ValueError(f"Unsupported role {role}")
-        self.stored_messages.append(ChatRecord(role, message))
-        return self.stored_messages
-
-    def submit_message(self, message: BaseMessage) -> None:
-        r"""Submits the externally provided message as if it were an answer of
-        the chat LLM from the backend. Currently, the choice of the critic is
-        submitted with this method.
-
-        Args:
-            message (BaseMessage): An external message to be added as an
-                assistant response.
-        """
-        self.stored_messages.append(ChatRecord('assistant', message))
+        system_record = MemoryRecord(self.system_message,
+                                     OpenAIBackendRole.SYSTEM)
+        self.memory.clear()
+        self.memory.write_record(system_record)
+
+    def record_message(self, message: BaseMessage) -> None:
+        r"""Records the externally provided message into the agent memory as if
+        it were an answer of the :obj:`ChatAgent` from the backend. Currently,
+        the choice of the critic is submitted with this method.
+
+        Args:
+            message (BaseMessage): An external message to be recorded in the
+                memory.
+        """
+        self.update_memory(message, OpenAIBackendRole.ASSISTANT)
 
     @openai_api_key_required
     def step(
@@ -289,7 +276,7 @@
                 a boolean indicating whether the chat session has terminated,
                 and information about the chat session.
         """
-        messages = self.update_messages('user', input_message)
+        self.update_memory(input_message, OpenAIBackendRole.USER)
 
         output_messages: List[BaseMessage]
         info: Dict[str, Any]
@@ -297,21 +284,14 @@
         while True:
             # Format messages and get the token number
             openai_messages: Optional[List[OpenAIMessage]]
-            num_tokens: int
-            openai_messages, num_tokens = self.preprocess_messages(messages)
-
-            # Terminate when number of tokens exceeds the limit
-            self.terminated, termination_reason = \
-                self.token_limit_terminator.is_terminated(num_tokens)
-            if self.terminated and termination_reason is not None:
-                return self.step_token_exceed(num_tokens, called_funcs,
-                                              termination_reason)
-
-<<<<<<< HEAD
-            # Obtain LLM's response and validate it
-=======
+
+            try:
+                openai_messages, num_tokens = self.memory.get_context()
+            except RuntimeError as e:
+                return self.step_token_exceed(e.args[1], called_funcs,
+                                              "max_tokens_exceeded")
+
             # Obtain the model's response
->>>>>>> a8639ac9
             response = self.model_backend.run(openai_messages)
 
             if isinstance(response, ChatCompletion):
@@ -321,25 +301,22 @@
                 output_messages, finish_reasons, usage_dict, response_id = (
                     self.handle_stream_response(response, num_tokens))
 
-<<<<<<< HEAD
-            if self.is_function_calling_enabled(
-            ) and finish_reasons[0] == 'function_call':
-=======
             if (self.is_function_calling_enabled()
                     and finish_reasons[0] == 'function_call'
                     and isinstance(response, ChatCompletion)):
->>>>>>> a8639ac9
                 # Do function calling
                 func_assistant_msg, func_result_msg, func_record = (
                     self.step_function_call(response))
 
                 # Update the messages
-                messages = self.update_messages('assistant',
-                                                func_assistant_msg)
-                messages = self.update_messages('function', func_result_msg)
+                self.update_memory(func_assistant_msg,
+                                   OpenAIBackendRole.ASSISTANT)
+                self.update_memory(func_result_msg, OpenAIBackendRole.FUNCTION)
+
+                # Record the function calling
                 called_funcs.append(func_record)
             else:
-                # Function calling disabled or chat stopped
+                # Function calling disabled or not a function calling
 
                 # Loop over responses terminators, get list of termination
                 # tuples with whether the terminator terminates the agent
@@ -368,51 +345,6 @@
 
         return ChatAgentResponse(output_messages, self.terminated, info)
 
-<<<<<<< HEAD
-    def preprocess_messages(
-            self,
-            messages: List[ChatRecord]) -> Tuple[List[OpenAIMessage], int]:
-        r"""Truncate the list of messages if message window is defined and
-        the current length of message list is beyond the window size. Then
-        convert the list of messages to OpenAI's input format and calculate
-        the number of tokens.
-
-        Args:
-            messages (List[ChatRecord]): The list of structs containing
-                information about previous chat messages.
-
-        Returns:
-            tuple: A tuple containing the truncated list of messages in
-                OpenAI's input format and the number of tokens.
-        """
-
-        if (self.message_window_size
-                is not None) and (len(messages) > self.message_window_size):
-            messages = [ChatRecord('system', self.system_message)
-                        ] + messages[-self.message_window_size:]
-
-        openai_messages: List[OpenAIMessage]
-        openai_messages = [record.to_openai_message() for record in messages]
-        num_tokens = self.model_backend.count_tokens_from_messages(
-            openai_messages)
-
-        return openai_messages, num_tokens
-
-    def validate_model_response(self, response: Any) -> None:
-        r"""Validate the type of the response returned by the model.
-
-        Args:
-            response (Any): The response returned by the model.
-        """
-        if not self.model_backend.stream:
-            if not isinstance(response, dict):
-                raise RuntimeError("OpenAI returned unexpected batch struct")
-        else:
-            if not isinstance(response, GeneratorType):
-                raise RuntimeError("OpenAI returned unexpected stream struct")
-
-=======
->>>>>>> a8639ac9
     def handle_batch_response(
         self, response: ChatCompletion
     ) -> Tuple[List[BaseMessage], List[str], Dict[str, int], str]:
@@ -504,7 +436,7 @@
             ChatAgentResponse: The struct containing trivial outputs and
                 information about token number and called functions.
         """
-
+        self.terminated = True
         output_messages: List[BaseMessage] = []
 
         info = self.get_info(
