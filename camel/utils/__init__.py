--- conflicted
+++ resolved
@@ -25,12 +25,9 @@
     get_pydantic_object_schema,
     get_system_information,
     get_task_list,
-<<<<<<< HEAD
     json_to_function_code,
     model_api_key_required,
-=======
     is_docker_running,
->>>>>>> 6bcdb310
     print_text_animated,
     text_extract_from_web,
     to_pascal,
@@ -76,13 +73,10 @@
     'create_chunks',
     'dependencies_required',
     'api_keys_required',
-<<<<<<< HEAD
     'get_pydantic_object_schema',
     'get_pydantic_major_version',
     'func_string_to_callable',
     'json_to_function_code',
-=======
     'is_docker_running',
     'GeminiTokenCounter',
->>>>>>> 6bcdb310
 ]