# =========== Copyright 2023 @ CAMEL-AI.org. All Rights Reserved. ===========
# Licensed under the Apache License, Version 2.0 (the “License”);
# you may not use this file except in compliance with the License.
# You may obtain a copy of the License at
#
#     http://www.apache.org/licenses/LICENSE-2.0
#
# Unless required by applicable law or agreed to in writing, software
# distributed under the License is distributed on an “AS IS” BASIS,
# WITHOUT WARRANTIES OR CONDITIONS OF ANY KIND, either express or implied.
# See the License for the specific language governing permissions and
# limitations under the License.
# =========== Copyright 2023 @ CAMEL-AI.org. All Rights Reserved. ===========
from typing import Any

from camel.prompts.ai_society import AISocietyPromptTemplateDict
from camel.prompts.base import TextPrompt
from camel.types import RoleType


# flake8: noqa :E501
class RoleDescriptionPromptTemplateDict(AISocietyPromptTemplateDict):
    r"""A dictionary containing :obj:`TextPrompt` used in the `role description`
    task.

    Attributes:
        ROLE_DESCRIPTION_PROMPT (TextPrompt): A default prompt to
            describe the role descriptions.
        ASSISTANT_PROMPT (TextPrompt): A system prompt for the AI assistant
            that outlines the rules of the conversation and provides
            instructions for completing tasks.
        USER_PROMPT (TextPrompt): A system prompt for the AI user that
            outlines the rules of the conversation and provides instructions
            for giving instructions to the AI assistant.
    """

    ROLE_DESCRIPTION_PROMPT = TextPrompt("""===== ROLES WITH DESCRIPTION =====
Before you proceed, pay close attention to the following role descriptions. It's essential that you internalize each aspect of these descriptions, as they will serve as the foundation for subsequent answers. Ensure that your responses align with and reflect the nuances of these roles. 
{user_role} and {assistant_role} are collaborating to complete a task.
{user_role}'s competencies, characteristics and duties:
{user_description}
{assistant_role}'s competencies, characteristics and duties:
{assistant_description}
""")

    ASSISTANT_PROMPT = TextPrompt(
<<<<<<< HEAD
        AISocietyPromptTemplateDict.ASSISTANT_PROMPT + ROLE_DESCRIPTION_PROMPT)

    USER_PROMPT = TextPrompt(AISocietyPromptTemplateDict.USER_PROMPT +
                             ROLE_DESCRIPTION_PROMPT)
=======
        ROLE_DESCRIPTION_PROMPT + AISocietyPromptTemplateDict.ASSISTANT_PROMPT
    )

    USER_PROMPT = TextPrompt(
        ROLE_DESCRIPTION_PROMPT + AISocietyPromptTemplateDict.USER_PROMPT
    )
>>>>>>> b924c99a

    def __init__(self, *args: Any, **kwargs: Any) -> None:
        super().__init__(*args, **kwargs)
        self.update(
            {
                "role_description": self.ROLE_DESCRIPTION_PROMPT,
                RoleType.ASSISTANT: self.ASSISTANT_PROMPT,
                RoleType.USER: self.USER_PROMPT,
            }
        )<|MERGE_RESOLUTION|>--- conflicted
+++ resolved
@@ -44,19 +44,12 @@
 """)
 
     ASSISTANT_PROMPT = TextPrompt(
-<<<<<<< HEAD
-        AISocietyPromptTemplateDict.ASSISTANT_PROMPT + ROLE_DESCRIPTION_PROMPT)
-
-    USER_PROMPT = TextPrompt(AISocietyPromptTemplateDict.USER_PROMPT +
-                             ROLE_DESCRIPTION_PROMPT)
-=======
         ROLE_DESCRIPTION_PROMPT + AISocietyPromptTemplateDict.ASSISTANT_PROMPT
     )
 
     USER_PROMPT = TextPrompt(
         ROLE_DESCRIPTION_PROMPT + AISocietyPromptTemplateDict.USER_PROMPT
     )
->>>>>>> b924c99a
 
     def __init__(self, *args: Any, **kwargs: Any) -> None:
         super().__init__(*args, **kwargs)
